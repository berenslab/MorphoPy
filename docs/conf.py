# Configuration file for the Sphinx documentation builder.
#
# This file only contains a selection of the most common options. For a full
# list see the documentation:
# https://www.sphinx-doc.org/en/master/usage/configuration.html

# -- Path setup --------------------------------------------------------------

# If extensions (or modules to document with autodoc) are in another directory,
# add these directories to sys.path here. If the directory is relative to the
# documentation root, use os.path.abspath to make it absolute, like shown here.
#
import os
import sys
from unittest import mock
<<<<<<< HEAD

=======
>>>>>>> 96096601
on_rtd = os.environ.get('READTHEDOCS', None) == 'True'
MOCK_MODULES = ['numpy', 'scipy', 'scipy.io', 'scipy.ndimage', 'scipy.ndimage.filters', 'scipy.sparse', 'scipy.spatial', 'scipy.interpolate', 'scipy.signal', 'matplotlib', 'matplotlib.colors', 'matplotlib.pyplot', 'matplotlib.artist', 'matplotlib.font_manager', 'matplotlib.rcsetup', 'matplotlib.patches', 'matplotlib_scalebar.scalebar', 'matplotlib.offsetbox', 'pandas', 'seaborn', 'sklearn', 'sklearn.decomposition']
for mod_name in MOCK_MODULES:
    sys.modules[mod_name] = mock.Mock()

sys.modules['scipy.stats'] = mock.Mock(rv_continuous=object)

sys.path.insert(0, os.path.abspath('../'))

# -- Project information -----------------------------------------------------

project = 'Morphopy'
copyright = '2020, Sophie Laturnus, Adam von Daranyi, Ziwei Huang and Philipp Berens'
author = 'Sophie Laturnus, Adam von Daranyi, Ziwei Huang and Philipp Berens'

# The full version, including alpha/beta/rc tags
release = '0.7'


# -- General configuration ---------------------------------------------------

# Add any Sphinx extension module names here, as strings. They can be
# extensions coming with Sphinx (named 'sphinx.ext.*') or your custom
# ones.
extensions = [
    'sphinx.ext.autodoc',
    'sphinx.ext.doctest',
    'sphinx.ext.intersphinx',
    'sphinx.ext.todo',
    'sphinx.ext.coverage',
    'sphinx.ext.mathjax',
    'sphinx.ext.ifconfig',
    'sphinx.ext.viewcode',
]

# Add any paths that contain templates here, relative to this directory.
templates_path = ['_templates']
source_suffix = '.rst'
master_doc = 'index'

# List of patterns, relative to source directory, that match files and
# directories to ignore when looking for source files.
# This pattern also affects html_static_path and html_extra_path.
exclude_patterns = ['_build', 'Thumbs.db', '.DS_Store']

# The name of the Pygments (syntax highlighting) style to use.
pygments_style = 'sphinx'

# -- Options for HTML output -------------------------------------------------

if not on_rtd:  # only import and set the theme if we're building docs locally
    import sphinx_rtd_theme
    html_theme = 'sphinx_rtd_theme'
    html_theme_path = [sphinx_rtd_theme.get_html_theme_path()]
    html_theme_options = {
        "collapse_navigation": False
    }

# The theme to use for HTML and HTML Help pages.  See the documentation for
# a list of builtin themes.
#
#html_theme = 'alabaster'

# Add any paths that contain custom static files (such as style sheets) here,
# relative to this directory. They are copied after the builtin static files,
# so a file named "default.css" will overwrite the builtin "default.css".
html_static_path = ['_static']

htmlhelp_basename = 'MorphoPydoc'

intersphinx_mapping = {'python': ('https://docs.python.org/3', None)}<|MERGE_RESOLUTION|>--- conflicted
+++ resolved
@@ -13,27 +13,47 @@
 import os
 import sys
 from unittest import mock
-<<<<<<< HEAD
 
-=======
->>>>>>> 96096601
-on_rtd = os.environ.get('READTHEDOCS', None) == 'True'
-MOCK_MODULES = ['numpy', 'scipy', 'scipy.io', 'scipy.ndimage', 'scipy.ndimage.filters', 'scipy.sparse', 'scipy.spatial', 'scipy.interpolate', 'scipy.signal', 'matplotlib', 'matplotlib.colors', 'matplotlib.pyplot', 'matplotlib.artist', 'matplotlib.font_manager', 'matplotlib.rcsetup', 'matplotlib.patches', 'matplotlib_scalebar.scalebar', 'matplotlib.offsetbox', 'pandas', 'seaborn', 'sklearn', 'sklearn.decomposition']
+on_rtd = os.environ.get("READTHEDOCS", None) == "True"
+MOCK_MODULES = [
+    "numpy",
+    "scipy",
+    "scipy.io",
+    "scipy.ndimage",
+    "scipy.ndimage.filters",
+    "scipy.sparse",
+    "scipy.spatial",
+    "scipy.interpolate",
+    "scipy.signal",
+    "matplotlib",
+    "matplotlib.colors",
+    "matplotlib.pyplot",
+    "matplotlib.artist",
+    "matplotlib.font_manager",
+    "matplotlib.rcsetup",
+    "matplotlib.patches",
+    "matplotlib_scalebar.scalebar",
+    "matplotlib.offsetbox",
+    "pandas",
+    "seaborn",
+    "sklearn",
+    "sklearn.decomposition",
+]
 for mod_name in MOCK_MODULES:
     sys.modules[mod_name] = mock.Mock()
 
-sys.modules['scipy.stats'] = mock.Mock(rv_continuous=object)
+sys.modules["scipy.stats"] = mock.Mock(rv_continuous=object)
 
-sys.path.insert(0, os.path.abspath('../'))
+sys.path.insert(0, os.path.abspath("../"))
 
 # -- Project information -----------------------------------------------------
 
-project = 'Morphopy'
-copyright = '2020, Sophie Laturnus, Adam von Daranyi, Ziwei Huang and Philipp Berens'
-author = 'Sophie Laturnus, Adam von Daranyi, Ziwei Huang and Philipp Berens'
+project = "Morphopy"
+copyright = "2020, Sophie Laturnus, Adam von Daranyi, Ziwei Huang and Philipp Berens"
+author = "Sophie Laturnus, Adam von Daranyi, Ziwei Huang and Philipp Berens"
 
 # The full version, including alpha/beta/rc tags
-release = '0.7'
+release = "0.7"
 
 
 # -- General configuration ---------------------------------------------------
@@ -42,49 +62,48 @@
 # extensions coming with Sphinx (named 'sphinx.ext.*') or your custom
 # ones.
 extensions = [
-    'sphinx.ext.autodoc',
-    'sphinx.ext.doctest',
-    'sphinx.ext.intersphinx',
-    'sphinx.ext.todo',
-    'sphinx.ext.coverage',
-    'sphinx.ext.mathjax',
-    'sphinx.ext.ifconfig',
-    'sphinx.ext.viewcode',
+    "sphinx.ext.autodoc",
+    "sphinx.ext.doctest",
+    "sphinx.ext.intersphinx",
+    "sphinx.ext.todo",
+    "sphinx.ext.coverage",
+    "sphinx.ext.mathjax",
+    "sphinx.ext.ifconfig",
+    "sphinx.ext.viewcode",
 ]
 
 # Add any paths that contain templates here, relative to this directory.
-templates_path = ['_templates']
-source_suffix = '.rst'
-master_doc = 'index'
+templates_path = ["_templates"]
+source_suffix = ".rst"
+master_doc = "index"
 
 # List of patterns, relative to source directory, that match files and
 # directories to ignore when looking for source files.
 # This pattern also affects html_static_path and html_extra_path.
-exclude_patterns = ['_build', 'Thumbs.db', '.DS_Store']
+exclude_patterns = ["_build", "Thumbs.db", ".DS_Store"]
 
 # The name of the Pygments (syntax highlighting) style to use.
-pygments_style = 'sphinx'
+pygments_style = "sphinx"
 
 # -- Options for HTML output -------------------------------------------------
 
 if not on_rtd:  # only import and set the theme if we're building docs locally
     import sphinx_rtd_theme
-    html_theme = 'sphinx_rtd_theme'
+
+    html_theme = "sphinx_rtd_theme"
     html_theme_path = [sphinx_rtd_theme.get_html_theme_path()]
-    html_theme_options = {
-        "collapse_navigation": False
-    }
+    html_theme_options = {"collapse_navigation": False}
 
 # The theme to use for HTML and HTML Help pages.  See the documentation for
 # a list of builtin themes.
 #
-#html_theme = 'alabaster'
+# html_theme = 'alabaster'
 
 # Add any paths that contain custom static files (such as style sheets) here,
 # relative to this directory. They are copied after the builtin static files,
 # so a file named "default.css" will overwrite the builtin "default.css".
-html_static_path = ['_static']
+html_static_path = ["_static"]
 
-htmlhelp_basename = 'MorphoPydoc'
+htmlhelp_basename = "MorphoPydoc"
 
-intersphinx_mapping = {'python': ('https://docs.python.org/3', None)}+intersphinx_mapping = {"python": ("https://docs.python.org/3", None)}
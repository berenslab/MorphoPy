--- conflicted
+++ resolved
@@ -13,8 +13,5 @@
 # jupyter
 *.ipynb*
 
-<<<<<<< HEAD
+
 *travis.yml
-=======
-.travis.yml
->>>>>>> 4b1e4551

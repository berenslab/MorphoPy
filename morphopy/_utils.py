--- conflicted
+++ resolved
@@ -5,8 +5,6 @@
 import matplotlib.pyplot as plt
 
 
-<<<<<<< HEAD
-=======
 def get_logger(loglevel):
 
     """
@@ -36,7 +34,7 @@
         
     return logger
 
->>>>>>> bdb3a866
+
 def read_swc(filepath, unit, voxelsize):
     
     """

import numpy as np
import pandas as pd
import networkx as nx
from copy import deepcopy
import logging

from .summarize import *

def get_logger(loglevel):

    """
    Log out useful or debug infos.

    Parameters
    ---------
    loglevel: str
        'debug', 'info', 'warning', 'error', 'critical'. 

    Returns
    -------
    logger: logging.RootLogger
        a logging object for turning on and off the log.    
    
    """
    
    logger = logging.getLogger()
    
    LEVELS = {'debug': logging.DEBUG,
              'info': logging.INFO,
              'warning': logging.WARNING,
              'error': logging.ERROR,
              'critical': logging.CRITICAL}
    
    try:
        LEVEL = LEVELS[loglevel]
        logger.setLevel(LEVEL)
    except ValueError:
        logger.setLevel(logging.INFO)
        logging.info('  Please enter a valid logging mode (DEBUG, INFO, WARNING, ERROR, CRITICAL).')
        logger.setLevel(logging.ERROR)
        
    return logger

def read_swc(filepath):
    """
    Read swc into Pandas DataFrame

    Parameters
    ----------
    filepath: str
        path to swc file
    
    Returns
    -------
    G: networkx Graph object.
    """
    
    swc =  pd.read_csv(filepath, delim_whitespace=True, comment='#',
                          names=['n', 'type', 'x', 'y', 'z', 'radius', 'parent'], index_col=False)
    swc.index = swc.n.as_matrix()
    
    G = nx.DiGraph()
    
    # raw data
    n = swc['n'].tolist()
    pos = np.array([swc['x'].tolist(), swc['y'].tolist(), swc['z'].tolist()]).T
    radius = swc['radius'].tolist()
    t = swc['type'].tolist()
    pid = swc['parent'].tolist()
    t[pid == -1] = 1 # if soma is missing, the first point is soma
    
    # node
    node_keys = ['pos', 'type', 'radius']
    node_data = list(zip(n,
                        [dict(zip(node_keys, [pos[ix], t[ix], radius[ix]])) for ix in range(pos.shape[0])]))
    parent_idx = np.array([n.index(pid[ix]) for ix in range(1, len(pid))])

    # edge
    ec = np.sqrt(np.sum((pos[parent_idx] - pos[1:]) ** 2, axis=1)) 
    edge_keys =['euclidean_dist', 'path_length']
    edge_data = list(zip(pid[1:], n[1:],
                        [dict(zip(edge_keys, [ec[ix], ec[ix]])) for ix in range(ec.shape[0])]))

    G.add_nodes_from(node_data)
    G.add_edges_from(edge_data)
    
    return G, swc

def graph_to_path(G):
    
    edges_all = G.edge
    nodes_all = np.array(list(G.node.keys()))
    
    num_branch = np.array(list(G.out_degree().values()))
    branchpoints = nodes_all[np.logical_and(num_branch != 1, num_branch !=0)]
    
    path_all = {}
    i = 1
    for current_key in branchpoints: 
        next_keys = list(edges_all[current_key].keys())
        path = [current_key]
        for next_key in next_keys:
            while len(edges_all[next_key]) == 1:
                path.append(next_key)
                next_key += 1
            else:
                path.append(next_key)
                path_all[i] = np.array(path)
                path = [current_key]
            i+=1
            
    return path_all

def get_df_paths(G):
    
    """
    Split the original swc into paths (Soma, Dendrites, Axon, etc..). 
    
    Parameters
    ----------
    G : networkx Graph object.
    
    Returns
    -------
    df_paths: pandas.DataFrame
        A DataFrame with columns ['type', 'path', 'radius', 'n_index']
        * the first row (df.iloc[0]) is soma. 
        * the first point of each path should be the branch point.
    """ 

    path_idx_dict = graph_to_path(G)
    
    path_dict = {}
    type_dict = {}
    radius_dict = {}
    for key in path_idx_dict.keys():
        path_dict[key] = np.vstack([G.node[key]['pos'] for key in path_idx_dict[key]])
        type_dict[key] = np.vstack([G.node[key]['type'] for key in path_idx_dict[key]])[1][0]
        radius_dict[key] = np.vstack([G.node[key]['radius'] for key in path_idx_dict[key]])
    
    type_dict[0] = G.node[1]['type']
    path_dict[0] = G.node[1]['pos'].reshape(1,3)
    radius_dict[0] = [G.node[1]['radius']]
    path_idx_dict[0] = [1]
    
    
    df_paths = pd.DataFrame()
    df_paths['type'] = pd.Series(type_dict)
    df_paths['path'] = pd.Series(path_dict)
    df_paths['radius'] = pd.Series(radius_dict)
    df_paths['n_index'] = pd.Series(path_idx_dict)
    
    return df_paths

def swc_to_linestack(df_swc, voxelsize=None):
    
    """
    Convert SWC to Line Stack (from real length to voxel coordinates).
    :param df_swc:
    :param unit:
    :param voxelsize:
    :return:
    """

    coords = df_swc[['x', 'y', 'z']].as_matrix()

    if voxelsize is None:
        logging.debug('  Not able to build linestack from real length coordinates.')
        return None
    else:
        # coords = np.round(coords / voxelsize).astype(int) # not able to handle the soma-centered swc.
        logging.debug('  Real length coordindates are converted back to pixel.')
        coords = coords - coords.min(0)
        coords = np.round(coords / voxelsize).astype(int)   

    imagesize = coords.max(0) + 1
    logging.debug('  Start: Creating linestack...')
    linestack = np.zeros(imagesize)
    for c in coords:
        linestack[tuple(c)] = 1
    
    reset_neg = coords.min(0)
    reset_neg[reset_neg > 0] = 0
    
    xyz = (coords - reset_neg).max(0) + 1
    xy = max(xyz[:2])
    xy = np.ceil(xy/100) * 100
    z = xyz[2]
    z = np.ceil(z / 10) * 10
    logging.debug("{}, {}".format([xy, xy, z], linestack.shape))
    padding_cp = np.ceil((np.array([xy, xy, z]) - linestack.shape) / 2).astype(int)
    padding_x = padding_cp.copy()
    padding_y = padding_cp.copy()
    
    odd = np.array(linestack.shape) % 2 == 1
    padding_y[odd] = padding_y[odd] - 1
    
    padding = np.vstack([padding_x, padding_y]).T

    npad = ((padding[0]), (padding[1]), (padding[2]))
    linestack = np.pad(linestack, pad_width=npad, mode='constant')
    soma_on_stack = coords[0] + padding_x

    logging.debug('  Finished.\n')
    
    return linestack, soma_on_stack, padding_x


def connect_to_soma(current_path, soma):
    """

    :param current_path:
    :param soma:
    :return:
    """

    return (current_path == soma).all(1).any()

def find_connection(all_paths, soma, path_id, paths_to_ignore=[]):
    """

    :param all_paths:
    :param soma:
    :param path_id:
    :param paths_to_ignore:
    :return:
    """
    
    current_path = all_paths[path_id]
    
    
    if connect_to_soma(current_path, soma):

        connect_to = -1
        connect_to_at = soma
        
        return connect_to, connect_to_at
        
    sub_paths = deepcopy(all_paths)
    sub_paths.pop(path_id)
    
    for key in sub_paths.keys():
        
        
        if key in paths_to_ignore: continue
        
        target_path = sub_paths[key]
        connect_to_at_loc = np.where((current_path[0] == target_path).all(1))[0] 
        
        if len(connect_to_at_loc) != 0:
            connect_to = key
            connect_to_at = target_path[connect_to_at_loc[0]]
            return connect_to, connect_to_at
    
    logging.info("Path {} connects to no other path. Try fix it.".format(path_id))
    connect_to = -99 
    connect_to_at = np.nan
    
    return connect_to, connect_to_at

def back2soma(df_paths, path_id):
    """
    Given a path_id, find all the other paths which lead back to the soma.
    :param df_paths:
    :param path_id:
    :return:
    """

    path_id_original = path_id
    
    paths_to_soma = []
    
    counter = 0
        
    while df_paths.loc[path_id].connect_to != -1:
        if path_id in paths_to_soma:
            # logging.info("\tPath {} cannot trace back to soma: {}".format(path_id_original, paths_to_soma))
            logging.info("\tPath {} cannot trace back to soma.".format(path_id_original))
            break
        else:
            paths_to_soma.append(path_id)
            path_id = df_paths.loc[path_id].connect_to   

        if path_id == -99:
            break

    paths_to_soma.append(path_id)  

    return paths_to_soma

def check_path_connection(df_paths):
    """
    This function updates the df_paths object. It loops through all paths and adds the fours columns
    ['connect_to', 'connect_to_at', 'connected_by', 'connected_by_at'] to df_paths.

    :param df_paths: pandas.DataFrame containing paths.
    :return:
        df_paths: pandas.DataFrame
        Updated df_paths with added columns ['connect_to', 'connect_to_at', 'connected_by', 'connected_by_at'] for
        each path.
    """

    soma = df_paths[df_paths.type == 1]['path'][0]
    
    logging.debug(soma)

    all_paths = df_paths.path.to_dict()
    all_keys = list(all_paths.keys())

    # find which path the current path connects to.
    connect_to_dict = {}
    connect_to_at_dict = {}
    for path_id in all_keys:
        connect_to_dict[path_id], connect_to_at_dict[path_id] = find_connection(all_paths, soma, path_id, paths_to_ignore=[])
    df_paths['connect_to'] = pd.Series(connect_to_dict)
    df_paths['connect_to_at'] = pd.Series(connect_to_at_dict)

    # find all paths connect to current path.  
    connected_by_dict = {}
    connected_by_at_dict = {}
    for path_id in all_keys:
        connected_by_dict[path_id]    = df_paths[df_paths.connect_to == path_id].index.tolist()
        connected_by_at_dict[path_id] = df_paths[df_paths.connect_to == path_id].connect_to_at.tolist()
    df_paths['connected_by'] = pd.Series(connected_by_dict)
    df_paths['connected_by_at'] = pd.Series(connected_by_at_dict)


    # fix unexpected broken paths (e.g. branch points exist when there are no branching.)
    df_paths[df_paths.connected_by.apply(len) == 1].index

    # check if all paths can goes back to soma.
    back_to_soma_dict = {}
    for path_id in all_keys:
        back_to_soma_dict[path_id] = back2soma(df_paths, path_id)
    
        # logging.info('  All paths can be traced back to soma. It is a single tree.')

    df_paths['back_to_soma'] = pd.Series(back_to_soma_dict)

    return df_paths

def unique_row(a):

    """
    Returns an array of the ordered, unique set of rows for input array a.

    Parameters
    ----------
    a: array
        an array with replicated rows.

    returns
    -------
    unique_a: array
        an ordered array without replicated rows.

    example
    -------
    >>> a = np.array([[9,9],
                      [8,8],
                      [1,1],
                      [9,9]])
    >>> unique_row(a)
    >>> array([[1, 1],
               [8, 8],
               [9, 9]])
    """

    b = np.ascontiguousarray(a).view(np.dtype((np.void, a.dtype.itemsize * a.shape[1])))
    _, idx = np.unique(b, return_index=True)
    
    unique_a = a[idx]
    
    return unique_a

def get_path_statistics(df_paths):
    """

    Add path statistics (e.g. real/euclidean length of each path, ordering, index of paths back to soma...)

    Parameters
    ==========
    df_paths

    Returns
    =======
    a updated df_paths
    """
    
    logging.info('  Start: Calculating path statistics (e.g. real length, branching order...)')

    all_keys = df_paths.index
    
    real_length_dict = {}
    euclidean_length_dict = {}
    back_to_soma_dict = {}
    branch_order_dict = {}
    
    for path_id in all_keys:
        
        path = df_paths.loc[path_id].path
        
        real_length_dict[path_id] = get_path_real_length(path)
        euclidean_length_dict[path_id] = get_path_euclidean_length(path)
        branch_order_dict[path_id] = len(df_paths.loc[path_id].back_to_soma) - 1

    df_paths['real_length'] = pd.Series(real_length_dict)
    df_paths['euclidean_length'] = pd.Series(euclidean_length_dict)
<<<<<<< HEAD
    df_paths['branch_order'] = pd.Series(branch_order_dict)
=======
    df_paths['corder'] = pd.Series(corder_dict)

>>>>>>> 44236e1c

    logging.info('  Done. \n')
    
    return df_paths

def calculate_density(linestack, voxelsize):
    """
    reference: A. Stepanyantsa & D.B. Chklovskiib (2005). Neurogeometry and potential synaptic connectivity. Trends in Neuroscience.
    :param linestack:
    :param voxelsize:
    :return:
    """

    import scipy.ndimage as ndimage

    logging.debug('  Start: Calculating dendritic density...')

    smoothed_layer_stack = []
    for i in range(linestack.shape[2]):

        layer = linestack[:,:,i]
        smoothed_layer_stack.append(ndimage.gaussian_filter(layer, sigma=25/voxelsize[0], order=0))

    density_stack = np.dstack(smoothed_layer_stack)
    center_of_mass = np.array(ndimage.measurements.center_of_mass(density_stack.sum(2)))

    logging.debug('  Finished. \n')

    return density_stack, center_of_mass

def get_path_on_stack(df_paths, voxelsize, coordinate_padding):
    """

    :param df_paths:
    :param voxelsize:
    :param coordinate_padding:
    :return:
    """

    if voxelsize is None:
        voxelsize = np.array([1,1,1])

    path_dict = df_paths.path.to_dict()
    path_stack_dict = {}

    all_keys = path_dict.keys()

    coords = np.vstack(df_paths.path)
    reset_neg = coords.min(0)
    reset_neg[reset_neg > 0] = 3 
    
    for path_id in all_keys:

        path = path_dict[path_id]
        path = path - reset_neg
        path = np.round(path / voxelsize).astype(int)    

        path_stack_dict[path_id] = path + coordinate_padding

    df_paths['path_stack'] = pd.Series(path_stack_dict)

    cols = list(df_paths.columns)
    cols.remove('path_stack')
    cols.insert(1, 'path_stack')
    
    return df_paths[cols]


def print_summary(summary):
    
    """
    Print out summary statistics of the cell.

    Parameters
    ----------
    summary: dict
        a nested dict that contains summary of the cell.
    """

    import logging
    
    num_dendritic_segments = summary['general']['number_of_dendritic_segments']
    num_branchpoints = summary['general']['number_of_branch_points']
    num_irreducible_nodes = summary['general']['number_of_irreducible_nodes']
    max_branch_order = summary['general']['max_branch_order']
    # max_strahler_order = summary['general'] ['max_strahler_order']
    average_nodal_angle_deg = summary['angle']['average_nodal_angle_in_degree']
    average_nodal_angle_rad = summary['angle']['average_nodal_angle_in_radian']
    average_local_angle_deg = summary['angle']['average_local_angle_in_degree']
    average_local_angle_rad = summary['angle']['average_local_angle_in_radian']
    average_tortuosity = summary['length']['tortuosity']
    dendritic_sum = summary['length']['dendritic']['sum']
    dendritic_mean = summary['length']['dendritic']['mean']
    dendritic_median = summary['length']['dendritic']['median']
    dendritic_min = summary['length']['dendritic']['min']
    dendritic_max = summary['length']['dendritic']['max']
    euclidean_sum = summary['length']['euclidean']['sum']
    euclidean_mean = summary['length']['euclidean']['mean']
    euclidean_median = summary['length']['euclidean']['median']
    euclidean_min = summary['length']['euclidean']['min']
    euclidean_max = summary['length']['euclidean']['max']
    
    logging.info('  Summary of the cell')
    logging.info('  ======================\n')

    logging.info('  # General Infomation\n')
    logging.info('    Number of dendritic arbor segment: {}'.format(num_dendritic_segments))
    logging.info('    Number of branch points: {}'.format(num_branchpoints))
    logging.info('    Number of irreducible nodes: {}\n'.format(num_irreducible_nodes))

    logging.info('    Max branching order: {}'.format(max_branch_order))
    # logging.info('    Max Strahler order: {}\n\n'.format(max_strahler_order))

    logging.info('  # Angle \n')
    logging.info('    Average nodal angle in degree: {:.3f}'.format(average_nodal_angle_deg))
    logging.info('    Average nodal angle in radian: {:.3f} \n'.format(average_nodal_angle_rad))
    logging.info('    Average local angle in degree: {:.3f}'.format(average_local_angle_deg))
    logging.info('    Average local angle in radian: {:.3f} \n'.format(average_local_angle_rad))

    logging.info('  # Average tortuosity: {:.3f}\n'.format(average_tortuosity))

    logging.info('  # Dendritic length (μm)\n')
    # logging.info('  ## Dendritic length\n')
    logging.info('    Sum: {:.3f}'.format(dendritic_sum))
    logging.info('    Mean: {:.3f}'.format(dendritic_mean))
    logging.info('    Median: {:.3f}'.format(dendritic_median))
    logging.info('    Min: {:.3f}'.format(dendritic_min))
    logging.info('    Max: {:.3f}\n'.format(dendritic_max))

    logging.info('  # Euclidean length (μm)\n')
    # logging.info('  ## Euclidean length\n')

    logging.info('    Sum: {:.3f}'.format(euclidean_sum))
    logging.info('    Mean: {:.3f}'.format(euclidean_mean))
    logging.info('    Median: {:.3f}'.format(euclidean_median))
    logging.info('    Min: {:.3f}'.format(euclidean_min))
    logging.info('    Max: {:.3f}\n'.format(euclidean_max))    
    
    if 'density' in summary.keys():
        
        asymmetry = summary['density']['asymmetry']
        outer_radius = summary['density']['outer_radius']
        typical_radius = summary['density']['typical_radius']
        dendritic_area = summary['density']['dendritic_area']
        
        logging.info('  # Density related (μm)\n')
        logging.info('    Asymmetry: {:.3f}'.format(asymmetry))
        logging.info('    Outer Radius: {:.3f}'.format(outer_radius))
        logging.info('    Typical Radius : {:.3f}\n'.format(typical_radius))
        logging.info('    Dendritic Area: {:.3f} ×10\u00b3 um\u00b2\n\n'.format(dendritic_area))<|MERGE_RESOLUTION|>--- conflicted
+++ resolved
@@ -406,12 +406,7 @@
 
     df_paths['real_length'] = pd.Series(real_length_dict)
     df_paths['euclidean_length'] = pd.Series(euclidean_length_dict)
-<<<<<<< HEAD
     df_paths['branch_order'] = pd.Series(branch_order_dict)
-=======
-    df_paths['corder'] = pd.Series(corder_dict)
-
->>>>>>> 44236e1c
 
     logging.info('  Done. \n')
     

--- conflicted
+++ resolved
@@ -15,12 +15,8 @@
         """
         Initialize Morph object. Load swc as Pandas DataFrame (df_swc). Split all paths on branch point and save as
         df_paths, related information (connection, path length, branch order etc.) are calculated. Other meta data are
-<<<<<<< HEAD
         also saved into Morph Object.
-=======
-        also saved into Morph Object. If voxelsize is provided, a linestack is constructed and dendritic tree density
-        is computed.
->>>>>>> 0d1d9460
+
 
         Parameters
         ----------
@@ -210,12 +206,11 @@
         ax1 = plot_morph(ax[1], df_paths, 'xz', plot_axon, plot_basal_dendrites, plot_apical_dendrites)
         ax2 = plot_morph(ax[2], df_paths, 'yz', plot_axon, plot_basal_dendrites, plot_apical_dendrites)
 
-<<<<<<< HEAD
         if save_fig is not None:
             fig.savefig(save_fig + '{}.png'.format(self.filename))
-=======
+        
         return fig, [ax0, ax1, ax2]
->>>>>>> 0d1d9460
+
 
     def show_animation(self):
         """
@@ -310,9 +305,6 @@
 
         plt.close()
 
-<<<<<<< HEAD
-        return HTML(ani.to_html5_video())
-=======
         return HTML(ani.to_html5_video())
 
     def show_persistence_diagram(self, axon=True, basal_dendrites=True, apical_dendrites=True):
@@ -320,7 +312,7 @@
         Plots the persistence diagram of the neuron. Persistence is a concept from topology that defines invariant
         structures. Its clearer definition can be found in
          - S. Chepushtanova, T. Emerson, E.M. Hanson, M. Kirby, F.C. Motta, R. Neville, C. Peterson, P.D. Shipman, and
-L. Ziegelmeier. Persistence images: An alternative persistent homology representation. CoRR, abs/1507.06217, 2015.
+           L. Ziegelmeier. Persistence images: An alternative persistent homology representation. CoRR, abs/1507.06217, 2015.
          - 	arXiv:1603.08432
          - Li, Yanjie, et al.
         "Metrics for comparing neuronal tree shapes based on persistent homology." PloS one 12.8 (2017): e0182184.
@@ -352,6 +344,4 @@
         plot_persistence_image_2d(plotting_data, ax[1])
         plot_persistence_image_1d(plotting_data, ax[2])
 
-        return fig, ax
-
->>>>>>> 0d1d9460
+        return fig, ax
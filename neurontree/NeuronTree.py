--- conflicted
+++ resolved
@@ -96,11 +96,9 @@
                                      [dict(zip(node_keys, [pos[ix], t[ix], radius[ix]])) for ix in range(pos.shape[0])]))
 
                 # create edge data
-<<<<<<< HEAD
-                parent_idx = [np.where(n == k)[0][0] if k != -1 else -1 for k in pid[1:]]
-=======
+
                 parent_idx = np.array([np.where(n == k)[0][0] if k != -1 else -1 for k in pid])
->>>>>>> 5b6be393
+
                 # calculate euclidean distance between end points of edge
                 ec = np.sqrt(np.sum((pos[parent_idx[parent_idx != -1]] - pos[parent_idx != -1]) ** 2, axis=1))
                 edge_keys = ['euclidean_dist', 'path_length']
